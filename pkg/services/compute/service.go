--- conflicted
+++ resolved
@@ -202,13 +202,6 @@
 				continue
 			}
 
-<<<<<<< HEAD
-				ctx := metadata.NewOutgoingContext(context.Background(),
-					metadata.Pairs("node_id", string(s.ID()), "session_id", "test-session", "circuit_id", string(cid))) // TODO: assumes a single session named "test-session" :D
-
-				ct := pkg.Ciphertext{Ciphertext: *op.Ciphertext.Ciphertext,
-					CiphertextMetadata: pkg.CiphertextMetadata{ID: op.CiphertextBaseID()}}
-=======
 			log.Printf("Node %s | sending inputs for circuit %s\n", s.ID(), cd.CircuitID)
 
 			op, provided := lops[pkg.OperandLabel(in.CiphertextBaseID())]
@@ -220,7 +213,6 @@
 			ctx := metadata.NewOutgoingContext(context.Background(), metadata.Pairs("node_id", string(s.ID()), "session_id", "test-session", "circuit_id", string(cd.CircuitID))) // TODO: assumes a single session named "test-session" :D
 
 			ct := pkg.Ciphertext{Ciphertext: *op.Ciphertext.Ciphertext, CiphertextMetadata: pkg.CiphertextMetadata{ID: pkg.CiphertextID(op.OperandLabel)}}
->>>>>>> 17018320
 
 			for peerId, peer := range s.peers {
 				_, err := peer.PutCiphertext(ctx, ct.ToGRPC())
